/*
 * Copyright (c) 2014 Nurun Inc.
 *
 * Permission is hereby granted, free of charge, to any person obtaining a copy
 * of this software and associated documentation files (the "Software"), to deal
 * in the Software without restriction, including without limitation the rights
 * to use, copy, modify, merge, publish, distribute, sublicense, and/or sell
 * copies of the Software, and to permit persons to whom the Software is
 * furnished to do so, subject to the following conditions:
 *
 * The above copyright notice and this permission notice shall be included in
 * all copies or substantial portions of the Software.
 *
 * THE SOFTWARE IS PROVIDED "AS IS", WITHOUT WARRANTY OF ANY KIND, EXPRESS OR
 * IMPLIED, INCLUDING BUT NOT LIMITED TO THE WARRANTIES OF MERCHANTABILITY,
 * FITNESS FOR A PARTICULAR PURPOSE AND NONINFRINGEMENT. IN NO EVENT SHALL THE
 * AUTHORS OR COPYRIGHT HOLDERS BE LIABLE FOR ANY CLAIM, DAMAGES OR OTHER
 * LIABILITY, WHETHER IN AN ACTION OF CONTRACT, TORT OR OTHERWISE, ARISING FROM,
 * OUT OF OR IN CONNECTION WITH THE SOFTWARE OR THE USE OR OTHER DEALINGS IN
 * THE SOFTWARE.
 */

/*
 * =================================================================================================================
 * Configures the dependencies for the build script itself.
 */
buildscript {
    repositories { mavenCentral() }
}

/*
 * =================================================================================================================
 * Base configuration for all projects.
 */
allprojects {
    apply plugin: 'eclipse'
    apply plugin: 'idea'
}

/*
 * Disables the pesky javadoc warnings on Java 8.
 */
if (JavaVersion.current().isJava8Compatible()) {
    allprojects {
        tasks.withType(Javadoc) {
            options.addStringOption('Xdoclint:none', '-quiet')
        }
    }
}

/*
 * =================================================================================================================
 * Base configuration for all subprojects projects.
 */
subprojects {

    apply plugin: "java"
    apply plugin: 'maven'
    apply from: '../emma.gradle'

    version = '2.0-MILESTONE-2-SNAPSHOT'
    group = 'com.nudroid'

    /*
     * =============================================================================================================
     * Creates a new classpath configuration for classes required only during compile time.
     */
    configurations { compileOnly }

    repositories {
        mavenCentral()
        maven { url 'http://repo.springsource.org/libs-release' }
        maven { url 'http://repo.springsource.org/libs-milestone' }
<<<<<<< HEAD
=======
        maven { url 'http://artifactory.mtl.nurun.com/artifactory/android-snapshot-local' }
        maven { url 'http://artifactory.mtl.nurun.com/artifactory/android-release-local' }
>>>>>>> 53cc4dd4
    }

    dependencies {
        testCompile 'org.testng:testng:6.8.5'
        testCompile 'org.mockito:mockito-all:1.9.5'
    }

    test { useTestNG() }

    /*
     * =============================================================================================================
     * Adds the compileOnly dependencies to the compile, test and javadoc classpaths and eclipse and idea project files.
     * Sets-up idea to download sources and javadoc.
     */
    sourceSets.main.compileClasspath += configurations.compileOnly
    sourceSets.test.compileClasspath += configurations.compileOnly

    javadoc {
        classpath += configurations.compileOnly
    }

    eclipse.classpath.plusConfigurations += [configurations.compileOnly]

    idea {

        module {
            //if you need to put 'provided' dependencies on the classpath
            scopes.PROVIDED.plus += configurations.compileOnly

            downloadJavadoc = true
            downloadSources = true
        }
    }

    /*
     * =============================================================================================================
     * Configure source and javadoc export.
<<<<<<< HEAD
=======
     * Sets up idea to download sources and javadoc.
>>>>>>> 53cc4dd4
     */
    task sourceJar(type: Jar) {
        classifier = 'sources'
        from sourceSets.main.allSource
    }

    task javadocJar(type: Jar, dependsOn: javadoc) {
        classifier = 'javadoc'
        from javadoc.destinationDir
    }

    artifacts {
        archives sourceJar
        archives javadocJar
    }
<<<<<<< HEAD
=======

    /*
     * =============================================================================================================
     * Sets up Nurun's Artifactory upload.
     * TODO Remove this before publishing to Open Source.
     */
    uploadArchives {
        repositories.mavenDeployer {
            repository(url: "http://artifactory.mtl.nurun.com/artifactory/android-release-local") {
                authentication(userName: "pubandroid", password: "androidpub")
                releases(updatePolicy: 'always')
                snapshots(updatePolicy: 'never')
            }
            snapshotRepository(url: "http://artifactory.mtl.nurun.com/artifactory/android-snapshot-local") {
                authentication(userName: "pubandroid", password: "androidpub")
                releases(updatePolicy: 'never')
                snapshots(updatePolicy: 'always')
            }
        }
    }
>>>>>>> 53cc4dd4
}

/*
 * =================================================================================================================
 * nudroid-providers-core
 * Configuration for nudroid-providers-core
 */
project(':nudroid-providers-core') {

    sourceCompatibility = JavaVersion.VERSION_1_6
    targetCompatibility = JavaVersion.VERSION_1_6

    dependencies {
        compileOnly 'com.google.android:android:2.2.1'
    }
}

/*
 * =================================================================================================================
 * nudroid-annotations
 * Configuration for nudroid-annotations
 */
project(':nudroid-annotations') {

    sourceCompatibility = JavaVersion.VERSION_1_6
    targetCompatibility = JavaVersion.VERSION_1_6

    dependencies {
        compile project(':nudroid-providers-core')
    }
}

/*
 * =================================================================================================================
 * nudroid-annotations-processor
 * Configuration for nudroid-annotations-processor.
 */
project(':nudroid-annotations-processor') {

    sourceCompatibility = JavaVersion.VERSION_1_8
    targetCompatibility = JavaVersion.VERSION_1_8

    dependencies {
        compile project(':nudroid-annotations')
        compile project(':nudroid-providers-core')
        compileOnly 'com.google.guava:guava:15.0'
        compileOnly 'org.antlr:ST4:4.0.7'
    }
}

/*
 * =================================================================================================================
 * nudroid-annotations-processor-all
 * Configuration for nudroid-annotations-processor-all.
 */
project(':nudroid-annotations-processor-all') {

    dependencies {
        compile project(':nudroid-annotations')
        compile project(':nudroid-providers-core')
        compile 'com.google.android:android:2.2.1'
        compileOnly project(':nudroid-annotations-processor')
        compileOnly 'com.google.guava:guava:15.0'
        compileOnly 'org.antlr:ST4:4.0.7'
    }

    /*
     * Creates a single jar will all required dependencies for the annotation processor.
     */
    jar {
        from {
            configurations.compileOnly.collect {
                it.isDirectory() ? it : zipTree(it)
            }
        }
    }
}

task wrapper(type: Wrapper) {
    gradleVersion = '1.12'
}<|MERGE_RESOLUTION|>--- conflicted
+++ resolved
@@ -71,11 +71,8 @@
         mavenCentral()
         maven { url 'http://repo.springsource.org/libs-release' }
         maven { url 'http://repo.springsource.org/libs-milestone' }
-<<<<<<< HEAD
-=======
         maven { url 'http://artifactory.mtl.nurun.com/artifactory/android-snapshot-local' }
         maven { url 'http://artifactory.mtl.nurun.com/artifactory/android-release-local' }
->>>>>>> 53cc4dd4
     }
 
     dependencies {
@@ -113,10 +110,7 @@
     /*
      * =============================================================================================================
      * Configure source and javadoc export.
-<<<<<<< HEAD
-=======
      * Sets up idea to download sources and javadoc.
->>>>>>> 53cc4dd4
      */
     task sourceJar(type: Jar) {
         classifier = 'sources'
@@ -132,8 +126,6 @@
         archives sourceJar
         archives javadocJar
     }
-<<<<<<< HEAD
-=======
 
     /*
      * =============================================================================================================
@@ -154,7 +146,6 @@
             }
         }
     }
->>>>>>> 53cc4dd4
 }
 
 /*
@@ -221,9 +212,6 @@
         compileOnly 'org.antlr:ST4:4.0.7'
     }
 
-    /*
-     * Creates a single jar will all required dependencies for the annotation processor.
-     */
     jar {
         from {
             configurations.compileOnly.collect {
