--- conflicted
+++ resolved
@@ -19,7 +19,6 @@
  */
 public class MatcherUri {
 
-<<<<<<< HEAD
     private static String PLACEHOLDER_REGEXP = "\\{([^\\}]+)\\}";
     private static String LEADING_SLASH_REGEXP = "^\\/";
 
@@ -51,7 +50,7 @@
         }
 
         this.mAuthority = authority;
-        this.mPath = uri.getPath();
+		this.mPath = uri.getPath().replaceAll(LEADING_SLASH_REGEXP, "");
     }
 
     /**
@@ -321,126 +320,4 @@
 
         return matchingDelegateUris.isEmpty() ? null : matchingDelegateUris.iterator().next();
     }
-=======
-	private static String PLACEHOLDER_REGEXP = "\\{([^\\}]+)\\}";
-	private static String LEADING_SLASH_REGEXP = "^\\/";
-
-	private int id;
-	private Authority mAuthority;
-	private String mPath;
-
-	/**
-	 * Creates an instance of this class.
-	 * 
-	 * @param authority
-	 *            The authority for this URI.
-	 * @param path
-	 *            The mapped URI path.
-	 */
-	public MatcherUri(Authority authority, String path) {
-
-		String normalizedPath = path.replaceAll(PLACEHOLDER_REGEXP, "*").replaceAll(LEADING_SLASH_REGEXP, "");
-		URI uri;
-
-		try {
-			uri = URI.create(String.format("content://%s/%s", authority.getName(), normalizedPath));
-		} catch (IllegalArgumentException e) {
-			throw new IllegalUriPathException(e);
-		}
-
-		this.mAuthority = authority;
-		this.mPath = uri.getPath().replaceAll(LEADING_SLASH_REGEXP, "");
-	}
-
-	/**
-	 * Gets the id to be mapped to this URI in the <a
-	 * href="http://developer.android.com/reference/android/content/UriMatcher.html">UriMatcher</a>.
-	 * 
-	 * @return The id to be mapped to this URI in the <a
-	 *         href="http://developer.android.com/reference/android/content/UriMatcher.html">UriMatcher</a>
-	 */
-	public int getId() {
-	
-		return this.id;
-	}
-
-	/**
-	 * Gets the authority name of this URI.
-	 * 
-	 * @return The authority name of this URI.
-	 */
-	public String getAuthorityName() {
-
-		return mAuthority.getName();
-	}
-
-	/**
-	 * Gets the path of this URI. The path will already be normalized for a <a
-	 * href="http://developer.android.com/reference/android/content/UriMatcher.html">UriMatcher</a> (i.e. placeholder
-	 * names will be replaced by '*').
-	 * 
-	 * @return The normalized path for this URI.
-	 */
-	public String getNormalizedPath() {
-
-		return mPath;
-	}
-
-	/**
-	 * Sets the id of this URI to be mapped to a the id to be mapped to this URI in the <a
-	 * href="http://developer.android.com/reference/android/content/UriMatcher.html">UriMatcher</a>.
-	 * 
-	 * @param uriId
-	 *            The URI id.
-	 */
-	void setId(int uriId) {
-
-		this.id = uriId;
-	}
-
-	/**
-	 * {@inheritDoc}
-	 * 
-	 * @see java.lang.Object#hashCode()
-	 */
-	@Override
-	public int hashCode() {
-		final int prime = 31;
-		int result = 1;
-		result = prime * result + ((mAuthority == null) ? 0 : mAuthority.hashCode());
-		result = prime * result + ((mPath == null) ? 0 : mPath.hashCode());
-		return result;
-	}
-
-	/**
-	 * {@inheritDoc}
-	 * 
-	 * @see java.lang.Object#equals(java.lang.Object)
-	 */
-	@Override
-	public boolean equals(Object obj) {
-		if (this == obj) return true;
-		if (obj == null) return false;
-		if (getClass() != obj.getClass()) return false;
-		MatcherUri other = (MatcherUri) obj;
-		if (mAuthority == null) {
-			if (other.mAuthority != null) return false;
-		} else if (!mAuthority.equals(other.mAuthority)) return false;
-		if (mPath == null) {
-			if (other.mPath != null) return false;
-		} else if (!mPath.equals(other.mPath)) return false;
-		return true;
-	}
-
-	/**
-	 * 
-	 * <p/>
-	 * {@inheritDoc}
-	 * @see java.lang.Object#toString()
-	 */
-	@Override
-	public String toString() {
-		return "MatcherUri [id=" + id + ", mAuthority=" + mAuthority + ", mPath=" + mPath + "]";
-	}
->>>>>>> fe254448
 }